<!DOCTYPE html>
<html lang="en">
<head>
    <meta charset="UTF-8" />
    <title>Seismographer Playback</title>
    <meta name="viewport" content="width=device-width, initial-scale=1" />
    <link rel="stylesheet" href="https://unpkg.com/leaflet@1.9.4/dist/leaflet.css" />
    <script src="https://unpkg.com/leaflet@1.9.4/dist/leaflet.js"></script>
    <script src="https://cdn.plot.ly/plotly-2.32.0.min.js"></script>
    <link rel="stylesheet" href="{{ url_for('static', filename='css/global.css') }}" />
</head>
<body>
    <header>
        <h1>Playback</h1>
        <a href="/" class="chip">Go to Live</a>
        <span class="sep">|</span>
        <span class="chip chip--muted">Upload .mseed / .miniseed to view content</span>
    </header>

    <!-- Upload Form -->
    <div class="container">
        <form id="uploadForm" enctype="multipart/form-data" method="POST" style="margin: .75rem 0 1rem;">
            <input type="file" name="seedlink_file" id="seedlink_files" accept=".mseed,.seed,.dat,.miniseed" multiple required>
            <button id="uploadAndPlayBtn" type="submit" class="btn btn--primary">Upload & Play</button>
        </form>
    </div>

    <div id="wrap" class="with-panel">
        <!-- MAP -->
        <div id="mapWrap" class="container-main">
            <div id="seismicMap"></div>
            
            <!-- Query result overlay -->
            <div id="queryResult" class="overlay dark" style="right: 10px; top: 10px; left: auto; display: none;"></div>
        </div>

        <!-- SIDE PANEL -->
        <aside id="sidePanel">
            <section class="panel-section">
                <h3 class="panel-title">Station</h3>
                <div id="badgeList" class="panel-chips"></div>
            </section>

            <section class="panel-section">
                <h3 class="panel-title">Playback Info</h3>
                <div class="panel-kv"><span>Files</span><b id="fileCount">—</b></div>
                <div class="panel-kv"><span>Timeline</span><b id="timelineInfo">—</b></div>
                <div class="panel-kv"><span>Selected</span><b id="selectedStation">—</b></div>
                <div class="panel-kv"><span>Playing</span><b id="playingStatus">Stopped</b></div>
            </section>

            <section class="panel-section">
                <h3 class="panel-title">Legend</h3>
                <div id="legendBins"></div>
                <div class="panel-note"><b style="color:#ff1744">Red</b> = out of range / missing</div>
            </section>
        </aside>
    </div>

    <!-- CONTROLS -->
    <div class="container">
        <div id="controls">
            <div class="controls-row">
                <button id="playBtn" type="button" class="btn" disabled>▶ Play</button>
                <button id="pauseBtn" type="button" class="btn" disabled>⏸ Pause</button>
                <select id="stationSelect" class="station-select" hidden></select>
                <span id="sliderLabel" class="text-xs text-muted"></span>
            </div>

            <div class="slider-container">
                <label for="playbackSlider" class="slider-caption">Timeline:</label>
                <input type="range" id="playbackSlider" class="slider" min="0" max="0" value="0" disabled>
            </div>
        </div>
    </div>

    <!-- WAVEFORM -->
    <div id="waveWrap" class="container-section">
        <div id="wave"></div>
    </div>

    <script>
        // Constants for RMS thresholds, legend binning and colour scale
        let RMS_MIN = 30000, RMS_MAX = 40000;
        const BINS = 10;
        const RED_OOR = '#ff1744';
        const SCALE10 = ['#440154', '#482878', '#3e4a89', '#31688e', '#26828e', '#1f9e89', '#35b779', '#6ece58', '#b5de2b', '#fde725'];

        // Update RMS colour range and render
        function setColorRange(minV, maxV) {
            if (Number.isFinite(minV) && Number.isFinite(maxV) && minV < maxV) {
                RMS_MIN = minV;
                RMS_MAX = maxV;
                renderLegend();
                refreshMap();
            }
        }

        // Map RMS value to colours
        function colorForRMS_10(rms) {
            if (!Number.isFinite(rms)) return RED_OOR;
            if (rms < RMS_MIN || rms > RMS_MAX) return RED_OOR;
            const t = (rms - RMS_MIN) / (RMS_MAX - RMS_MIN);
            const idx = Math.min(BINS - 1, Math.max(0, Math.floor(t * BINS)));
            return SCALE10[idx];
        }

        // Format to correct timezone
        function fmtAWST(x) {
            const d = (x instanceof Date) ? x : new Date(x);
            const parts = new Intl.DateTimeFormat("en-AU", {
                timeZone: "Australia/Perth",
                year: "numeric", month: "2-digit", day: "2-digit",
                hour: "2-digit", minute: "2-digit", second: "2-digit",
                hour12: false
            }).formatToParts(d).reduce((acc, p) => { acc[p.type] = p.value; return acc; }, {});
            return `${parts.year}-${parts.month}-${parts.day} ${parts.hour}:${parts.minute}:${parts.second} AWST`;
        }

        // Global state variables for slider
        let uploadedFilenames = [], sliderMin = 0, sliderMax = 0, sliderStartISO = null, sliderEndISO = null,
            selectedStationId = null, playTimer = null;

        // DOM elements
        const slider = document.getElementById('playbackSlider'),
              sliderLabel = document.getElementById('sliderLabel'),
              playBtn = document.getElementById('playBtn'),
              pauseBtn = document.getElementById('pauseBtn'),
              stationSelect = document.getElementById('stationSelect');

        // Initialise legend for side panel
        function renderLegend() {
            const root = document.getElementById('legendBins');
            root.innerHTML = '';
            for (let i = 0; i < SCALE10.length; i++) {
                const row = document.createElement('div');
                row.className = 'legend-row';
                const lo = RMS_MIN + i * (RMS_MAX - RMS_MIN) / BINS;
                const hi = RMS_MIN + (i + 1) * (RMS_MAX - RMS_MIN) / BINS;
                row.innerHTML = `<span class="sw" style="background:${SCALE10[i]}"></span>
                                <span>${lo.toFixed(1)}–${hi.toFixed(1)}</span>`;
                root.appendChild(row);
            }
        }

        // Render station badge for the side panel
        function updateBadges(stations) {
            const wrap = document.getElementById('badgeList');
            wrap.innerHTML = '';
            stations.forEach(s => {
                const chip = document.createElement('button');
                chip.className = 'chip';
                const c = colorForRMS_10(s.rms);
                chip.style.borderColor = chip.style.color = c;
                chip.textContent = `${s.id} — ${s.rms.toFixed(1)}`;
                chip.onclick = () => {
                    selectedStationId = s.id;
                    stationSelect.value = s.id;
                    document.getElementById('selectedStation').textContent = s.id;
                    drawWave();
                };
                wrap.appendChild(chip);
            });
        }

        // Update side panel info
        function updateSidePanelInfo() {
            document.getElementById('fileCount').textContent = uploadedFilenames.length || '—';
            if (sliderStartISO && sliderEndISO) {
                const start = new Date(sliderStartISO);
                const end = new Date(sliderEndISO);
                const duration = Math.round((end - start) / 1000 / 60);
                document.getElementById('timelineInfo').textContent = `${duration}min`;
            }
            document.getElementById('selectedStation').textContent = selectedStationId || '—';
        }

        // Handle file uploads
        document.getElementById('uploadForm').addEventListener('submit', async (e) => {
<<<<<<< HEAD
            e.preventDefault();
=======
        e.preventDefault();
>>>>>>> 521f06ed

            const filesInput = document.getElementById('seedlink_files');
            const formData = new FormData();
            for (let i = 0; i < filesInput.files.length; i++) {
                formData.append('seedlink_file', filesInput.files[i]);
            }

            // Upload
            const res = await fetch('/playback', { method: 'POST', body: formData });
            const data = await res.json().catch(() => ({}));
            if (data.status !== 'uploaded') { alert('Upload failed'); return; }

            uploadedFilenames = Array.isArray(data.filenames)
                ? data.filenames
                : [data.filename].filter(Boolean);

            // Prepare timeline
            await initTimeline();

<<<<<<< HEAD
            // Show query result overlay
            const q = document.getElementById('queryResult');
            q.style.display = 'block';

            // Verify the new station JSON shape (timestamp, band/env lengths & values) 
            try {
                const json = await fetchJSON(`/playback_json/${uploadedFilenames.join(',')}`);
=======
            // ---- Verify the new station JSON shape (timestamp, band/env lengths & values) ----
            try {
                const json = await fetchJSON(`/playback_json/${uploadedFilenames.join(',')}`);
                const q = document.getElementById('queryResult');
>>>>>>> 521f06ed
                const n = Array.isArray(json?.stations) ? json.stations.length : 0;
                q.innerHTML = `<b>Files:</b> ${uploadedFilenames.join(', ')}<br/>
                            <b>playback_json:</b> ${n} station object(s) received`;
                console.log('playback_json sample:', json);
            } catch (err) {
<<<<<<< HEAD
                q.innerHTML = 'playback_json fetch failed';
            }

            // Detect hour min/max RMS to seed the color scale (optional) 
=======
                document.getElementById('queryResult').innerHTML =
                'playback_json fetch failed';
            }

            // ---- Detect hour min/max RMS to seed the color scale (optional) ----
>>>>>>> 521f06ed
            try {
                const stats = await fetchJSON(`/playback_stats/${uploadedFilenames.join(',')}`);
                const vmin = stats?.min?.value, vmax = stats?.max?.value;
                if (Number.isFinite(vmin) && Number.isFinite(vmax) && vmax > vmin) {
<<<<<<< HEAD
                    q.innerHTML += `<br/><b>Detected Hour RMS Range</b><br/>
                        Min: ${vmin.toFixed(1)} @ <code>${stats.min.id}</code> (${fmtAWST(stats.min.iso)})<br/>
                        Max: ${vmax.toFixed(1)} @ <code>${stats.max.id}</code> (${fmtAWST(stats.max.iso)})`;
                    const ok = window.confirm(
                        `Detected hour min/max RMS:\n\nmin = ${vmin.toFixed(1)}\nmax = ${vmax.toFixed(1)}\n\nUse this as the 10-bin color range?`
                    );
                    if (ok) setColorRange(vmin, vmax);
                } else {
                    q.innerHTML += '<br/>Could not detect min/max RMS';
                }
            } catch {
                q.innerHTML += '<br/>Stats error';
=======
                out.innerHTML += `<br/><b>Detected Hour RMS Range</b><br/>
                    Min: ${vmin.toFixed(1)} @ <code>${stats.min.id}</code> (${fmtAWST(stats.min.iso)})<br/>
                    Max: ${vmax.toFixed(1)} @ <code>${stats.max.id}</code> (${fmtAWST(stats.max.iso)})`;
                const ok = window.confirm(
                    `Detected hour min/max RMS:\n\nmin = ${vmin.toFixed(1)}\nmax = ${vmax.toFixed(1)}\n\nUse this as the 10-bin color range?`
                );
                if (ok) setColorRange(vmin, vmax);
                } else {
                out.innerHTML += '<br/>Could not detect min/max RMS';
                }
            } catch {
                document.getElementById('queryResult').innerHTML += '<br/>Stats error';
>>>>>>> 521f06ed
            }

            // Initial render
            await refreshMap();
            await drawWave();
            setPlayingState(false);
            updateSidePanelInfo();
            renderLegend();
        });

        // Initialise timeline and slider
        async function initTimeline() {
            const res = await fetch(`/playback_timeline/${uploadedFilenames.join(',')}`, { cache: 'no-store' });
            const t = await res.json();
            sliderStartISO = t.start_iso;
            sliderEndISO = t.end_iso;
            sliderMin = 0;
            sliderMax = Math.max(0, (t.steps ?? 1) - 1);
            slider.min = sliderMin;
            slider.max = sliderMax;
            slider.value = sliderMin;
            slider.disabled = false;
            updateSliderLabel();
            updateSidePanelInfo();
        }

        // Slide input handler
        slider.addEventListener('input', async () => {
            updateSliderLabel();
            await refreshMap();
            await drawWave();
        });

        // Update the slider label with start/end/current times
        function updateSliderLabel() {
            if (!sliderStartISO || !sliderEndISO) { sliderLabel.textContent = ''; return; }
            const curISO = getSliderISO(Number(slider.value));
            sliderLabel.textContent = `${fmtAWST(sliderStartISO)} — ${fmtAWST(sliderEndISO)} | Current: ${fmtAWST(curISO)}`;
        }

        // Convert slider value to ISO timestamp
        function getSliderISO(val) {
            const start = new Date(sliderStartISO).getTime();
            const end = new Date(sliderEndISO).getTime();
            const step = (end - start) / (sliderMax - sliderMin || 1);
            return new Date(start + (val - sliderMin) * step).toISOString();
        }

        // Initialise map and markers variables
        let map = null, markers = [];

        // Check if leaflet map exsits and create if needed
        function ensureMap() {
            if (map) return;
            map = L.map('seismicMap', { preferCanvas: true }).setView([-31.35, 115.92], 10);
            L.tileLayer('https://{s}.tile.openstreetmap.org/{z}/{x}/{y}.png',
                { maxZoom: 18, attribution: '© OpenStreetMap' }).addTo(map);
            requestAnimationFrame(() => map.invalidateSize());
            window.addEventListener('resize', () => map.invalidateSize());
        }

        // Populate station dropdown menu in controls
        function populateStationSelect(stations) {
            if (!stations || stations.length <= 1) { stationSelect.hidden = true; stationSelect.replaceChildren(); return; }
            stationSelect.hidden = false;
            stationSelect.replaceChildren(...stations.map(st => {
                const opt = document.createElement('option');
                opt.value = st.id;
                opt.textContent = st.id;
                return opt;
            }));
            if (!selectedStationId) selectedStationId = stations[0].id;
            stationSelect.value = selectedStationId;
            document.getElementById('selectedStation').textContent = selectedStationId;
        }

        // Refresh map controls as needed
        async function refreshMap() {
            if (!uploadedFilenames.length) return;
            ensureMap();
            markers.forEach(m => map.removeLayer(m));
            markers = [];
            const step = Number(slider.value);
            const data = await fetchJSON(`/playback_data/${uploadedFilenames.join(',')}/${step}`);
            const stations = Array.isArray(data.stations) ? data.stations : [];
            if (!selectedStationId && stations.length) selectedStationId = stations[0].id;
            populateStationSelect(stations);
            updateBadges(stations);

            stations.forEach(st => {
                const col = colorForRMS_10(st.rms);
                const circle = L.circle([st.lat, st.lon], {
                    radius: 1000, color: '#222', weight: 2, fillColor: col, fillOpacity: 0.75
                });
                const dot = L.circleMarker([st.lat, st.lon], { 
                    radius: 6, color: '#000', fillColor: '#000', fillOpacity: 1, weight: 1 
                });
                const tip = L.tooltip({ permanent: true, direction: 'top', offset: [0, -8], className: 'rmsTip' })
                    .setContent(`${st.id}<br/>RMS ${st.rms.toFixed(1)}`);
                dot.bindTooltip(tip).openTooltip();
                
                const group = L.layerGroup([circle, dot]).addTo(map);
                
                circle.on('click', async () => {
                    selectedStationId = st.id;
                    stationSelect.value = st.id;
                    document.getElementById('selectedStation').textContent = st.id;
                    await drawWave();
                });
                dot.on('click', async () => {
                    selectedStationId = st.id;
                    stationSelect.value = st.id;
                    document.getElementById('selectedStation').textContent = st.id;
                    await drawWave();
                });
                markers.push(group);
            });

            // Fit bounds on first load if not already done
            if (stations.length && !map._fitBoundsDone) {
                const bounds = L.latLngBounds(stations.map(s => [s.lat, s.lon]));
                if (bounds.isValid()) map.fitBounds(bounds, { padding: [30, 30], maxZoom: 12 });
                map._fitBoundsDone = true;
            }
        }

        // Update a selected station
        stationSelect.addEventListener('change', async () => {
            selectedStationId = stationSelect.value;
            document.getElementById('selectedStation').textContent = selectedStationId;
            await drawWave();
        });

        // Fetch and plot the waveform
        async function drawWave() {
            if (!uploadedFilenames.length || !selectedStationId) {
                Plotly.react('wave', [], {
                    paper_bgcolor: '#111', plot_bgcolor: '#111', font: { color: '#eaeaea' },
                    margin: { l: 50, r: 10, t: 10, b: 40 },
                    xaxis: { gridcolor: '#333' }, yaxis: { gridcolor: '#333' }
                }, { responsive: true });
                return;
            }
            
            const step = Number(slider.value);
            const url = `/playback_wave/${uploadedFilenames.join(',')}/${step}/${encodeURIComponent(selectedStationId)}`;
            const w = await fetchJSON(url);
            const fs = Number(w.fs || 0);
            const values = Array.isArray(w.values) ? w.values : [];
            const t0 = w.t0_iso ? new Date(w.t0_iso) : null;
            
            if (!values.length) {
                Plotly.react('wave', [], {
                    paper_bgcolor: '#111', plot_bgcolor: '#111', font: { color: '#eaeaea' },
                    margin: { l: 50, r: 10, t: 10, b: 40 },
                    xaxis: { gridcolor: '#333' }, yaxis: { gridcolor: '#333' }
                }, { responsive: true });
                return;
            }
            
            const dt = fs > 0 ? 1.0 / fs : 0.004;
            const xs = t0 ? values.map((_, i) => new Date(t0.getTime() + i * dt * 1000)) : values.map((_, i) => i);
            
            Plotly.react('wave', [{
                x: xs,
                y: values,
                type: 'scatter',
                mode: 'lines',
                name: selectedStationId
            }], {
                paper_bgcolor: '#111',
                plot_bgcolor: '#111',
                font: { color: '#eaeaea' },
                margin: { l: 50, r: 10, t: 10, b: 40 },
                xaxis: { title: 'time', gridcolor: '#333' },
                yaxis: { title: 'amplitude', gridcolor: '#333' },
                uirevision: 'keep'
            }, { responsive: true });
        }

        // Update playing state via play/pause
        function setPlayingState(isPlaying) {
            playBtn.disabled = isPlaying || slider.disabled;
            pauseBtn.disabled = !isPlaying || slider.disabled;
            document.getElementById('playingStatus').textContent = isPlaying ? 'Playing' : 'Stopped';
        }

        // Step forward a timeframe and refresh map
        async function stepOnce() {
            const next = Math.min(Number(slider.max), Number(slider.value) + 1);
            slider.value = next;
            updateSliderLabel();
            await refreshMap();
            await drawWave();
            if (next >= Number(slider.max)) stopPlaying();
        }

        // Start playing with play button
        function startPlaying(intervalMs = 1000) {
            if (playTimer || slider.disabled) return;
            setPlayingState(true);
            playTimer = setInterval(stepOnce, intervalMs);
        }

        // Stop playing with stop button
        function stopPlaying() {
            if (playTimer) clearInterval(playTimer);
            playTimer = null;
            setPlayingState(false);
        }

        // Creating play/pause events
        playBtn.addEventListener('click', () => startPlaying(1000));
        pauseBtn.addEventListener('click', stopPlaying);

        // Fetch JSON from server
        async function fetchJSON(url) {
            const res = await fetch(url, { cache: 'no-store' });
            if (!res.ok) throw new Error('Request failed');
            return res.json();
        }

        // Initialize legend on page load
        renderLegend();
    </script>
</body>
</html><|MERGE_RESOLUTION|>--- conflicted
+++ resolved
@@ -177,11 +177,7 @@
 
         // Handle file uploads
         document.getElementById('uploadForm').addEventListener('submit', async (e) => {
-<<<<<<< HEAD
-            e.preventDefault();
-=======
         e.preventDefault();
->>>>>>> 521f06ed
 
             const filesInput = document.getElementById('seedlink_files');
             const formData = new FormData();
@@ -201,55 +197,24 @@
             // Prepare timeline
             await initTimeline();
 
-<<<<<<< HEAD
-            // Show query result overlay
-            const q = document.getElementById('queryResult');
-            q.style.display = 'block';
-
-            // Verify the new station JSON shape (timestamp, band/env lengths & values) 
-            try {
-                const json = await fetchJSON(`/playback_json/${uploadedFilenames.join(',')}`);
-=======
             // ---- Verify the new station JSON shape (timestamp, band/env lengths & values) ----
             try {
                 const json = await fetchJSON(`/playback_json/${uploadedFilenames.join(',')}`);
                 const q = document.getElementById('queryResult');
->>>>>>> 521f06ed
                 const n = Array.isArray(json?.stations) ? json.stations.length : 0;
                 q.innerHTML = `<b>Files:</b> ${uploadedFilenames.join(', ')}<br/>
                             <b>playback_json:</b> ${n} station object(s) received`;
                 console.log('playback_json sample:', json);
             } catch (err) {
-<<<<<<< HEAD
-                q.innerHTML = 'playback_json fetch failed';
-            }
-
-            // Detect hour min/max RMS to seed the color scale (optional) 
-=======
                 document.getElementById('queryResult').innerHTML =
                 'playback_json fetch failed';
             }
 
             // ---- Detect hour min/max RMS to seed the color scale (optional) ----
->>>>>>> 521f06ed
             try {
                 const stats = await fetchJSON(`/playback_stats/${uploadedFilenames.join(',')}`);
                 const vmin = stats?.min?.value, vmax = stats?.max?.value;
                 if (Number.isFinite(vmin) && Number.isFinite(vmax) && vmax > vmin) {
-<<<<<<< HEAD
-                    q.innerHTML += `<br/><b>Detected Hour RMS Range</b><br/>
-                        Min: ${vmin.toFixed(1)} @ <code>${stats.min.id}</code> (${fmtAWST(stats.min.iso)})<br/>
-                        Max: ${vmax.toFixed(1)} @ <code>${stats.max.id}</code> (${fmtAWST(stats.max.iso)})`;
-                    const ok = window.confirm(
-                        `Detected hour min/max RMS:\n\nmin = ${vmin.toFixed(1)}\nmax = ${vmax.toFixed(1)}\n\nUse this as the 10-bin color range?`
-                    );
-                    if (ok) setColorRange(vmin, vmax);
-                } else {
-                    q.innerHTML += '<br/>Could not detect min/max RMS';
-                }
-            } catch {
-                q.innerHTML += '<br/>Stats error';
-=======
                 out.innerHTML += `<br/><b>Detected Hour RMS Range</b><br/>
                     Min: ${vmin.toFixed(1)} @ <code>${stats.min.id}</code> (${fmtAWST(stats.min.iso)})<br/>
                     Max: ${vmax.toFixed(1)} @ <code>${stats.max.id}</code> (${fmtAWST(stats.max.iso)})`;
@@ -262,7 +227,6 @@
                 }
             } catch {
                 document.getElementById('queryResult').innerHTML += '<br/>Stats error';
->>>>>>> 521f06ed
             }
 
             // Initial render
