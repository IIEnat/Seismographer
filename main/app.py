--- conflicted
+++ resolved
@@ -33,9 +33,8 @@
 os.makedirs(UPLOAD_DIR, exist_ok=True)
 
 AWST = timezone(timedelta(hours=8))  # UTC+8
-<<<<<<< HEAD
+
 APP_BOOT_TS = time.time()
-=======
 
 # Register playback blueprint (all playback endpoints)
 from python.playback_routes import create_playback_blueprint
@@ -48,7 +47,7 @@
     "WAR33": (-31.45, 115.98),
 }
 
->>>>>>> 0e917cdc
+
 # ---------------------------- Live processors ---------------------------
 
 _processors = make_processors()
@@ -101,7 +100,6 @@
         socketio.emit("station_update", {"stations": stations})
         socketio.sleep(1)
 
-<<<<<<< HEAD
 # ------------------------------ Playback --------------------------------
 # (unchanged, only local refactors to use CFG)
 
@@ -295,8 +293,7 @@
         return {"value": val, "id": sid, "iso": iso}
 
     return jsonify({"min": pack(best_min), "max": pack(best_max)})
-=======
->>>>>>> 0e917cdc
+
 
 # -------------------------------- Entrypoint -----------------------------
 
