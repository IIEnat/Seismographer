# app.py
from flask import Flask, jsonify
from python.receiver import make_processors, start_processor_thread

app = Flask(__name__)
_processors = make_processors()
_threads = [start_processor_thread(p) for p in _processors]

@app.route("/")
def home():
<<<<<<< HEAD
    # If your project has a separate "home.html" keep this; otherwise swap to playback.html
    try:
        return render_template("home.html", title = "Live Seismic Map", active_page = "home")
    except Exception:
        return render_template("playback.html")


@app.route("/playback", methods=["GET", "POST"])
def playback():
    """GET: render UI. POST: accept multi-file upload and return filenames."""
    if request.method == "POST":
        clear_uploads_folder()
        files = request.files.getlist("seedlink_file")
        if not files:
            return jsonify({"status": "error", "message": "No files uploaded"}), 400

        filenames: List[str] = []
        for file in files:
            if not file or not file.filename:
                continue
            filename = secure_filename(file.filename)
            dest = os.path.join(UPLOAD_DIR, filename)
            try:
                file.save(dest)
                filenames.append(filename)
            except Exception as e:
                print("Save error:", e)

        if not filenames:
            return jsonify({"status": "error", "message": "No valid filenames"}), 400
        return jsonify({"status": "uploaded", "filenames": filenames})

    # GET -> playback UI
    return render_template("playback.html", title = "Playback File", active_page = "playback")


@app.route("/playback_timeline/<filenames>")
def playback_timeline(filenames: str):
    """
    Return the global start/end and slider steps (1-second step).
    Timeline spans the union of all uploaded files.
    """
    file_list = [f for f in filenames.split(",") if f]
    merged = _read_streams_for_files(file_list)
    if len(merged) == 0:
        return jsonify({"start_iso": None, "end_iso": None, "steps": 1})

    start = min(tr.stats.starttime for tr in merged)
    end = max(tr.stats.endtime for tr in merged)
    window_size = 1  # seconds per slider step
    steps = int((end - start) // window_size) + 1

    return jsonify({
    "start_iso": start.datetime.replace(tzinfo=AWST).isoformat(),
    "end_iso": end.datetime.replace(tzinfo=AWST).isoformat(),
    "steps": steps
    })


@app.route("/playback_data/<filenames>/<int:slider>")
def playback_data(filenames: str, slider: int):
    """
    Return per-station RMS for the current 1-second window.
    Multiple files for the same station are treated as one logical signal.
    """
    file_list = [f for f in filenames.split(",") if f]
    merged = _read_streams_for_files(file_list)
    if len(merged) == 0:
        return jsonify({"slider": slider, "stations": []})

    window_size = 1
    t0 = min(tr.stats.starttime for tr in merged)
    t_start = t0 + slider * window_size
    t_end = t_start + window_size

    # Only Z-channel traces for map badges
    z_traces = [tr for tr in merged if str(tr.stats.channel).endswith("Z")]
    by_station = _group_traces_by_station(z_traces)

    stations = []
    for sid, traces in by_station.items():
        # Merge all segments intersecting this second
        vals, _meta = _slice_concat_values(traces, t_start, t_end)
        rms = float(np.sqrt(np.mean(vals ** 2))) if vals.size else 0.0
        lat, lon = _coord_for_station(traces)
        stations.append({"id": sid, "lat": lat, "lon": lon, "rms": rms})

    return jsonify({"slider": slider, "stations": stations})


@app.route("/playback_wave/<filenames>/<int:slider>/<path:station_id>")
def playback_wave(filenames: str, slider: int, station_id: str):
    """
    Return the 1-second waveform slice for one station.
    If multiple files contain that station, we combine their samples within the window.
    """
    file_list = [f for f in filenames.split(",") if f]
    merged = _read_streams_for_files(file_list)
    if len(merged) == 0:
        return jsonify({"fs": 0, "values": [], "t0_iso": None})

    window_size = 1
    t0 = min(tr.stats.starttime for tr in merged)
    t_start = t0 + slider * window_size
    t_end = t_start + window_size

    # All traces belonging to exactly this station id (NET.STA.LOC.CHA)
    traces = [tr for tr in merged if _station_id(tr) == station_id]
    if not traces:
        return jsonify({"fs": 0, "values": [], "t0_iso": None})

    vals, (fs, t0_iso, _) = _slice_concat_values(traces, t_start, t_end)
    return jsonify({"fs": float(fs or 0.0), "values": vals.astype(np.float64).tolist(), "t0_iso": t0_iso})

@app.route("/playback_stats/<filenames>")
def playback_stats(filenames: str):
    """
    Compute per-second RMS across the entire uploaded hour in one pass (server-side).
    Returns the global min/max RMS (value + station id + timestamp ISO).
    Efficient: vectorized binning by second using np.bincount; no N requests from client.
    """
    file_list = [f for f in filenames.split(",") if f]
    merged = _read_streams_for_files(file_list)
    if len(merged) == 0:
        return jsonify({"min": None, "max": None})

    # Work on Z only (matches your playback policy)
    z_traces = [tr for tr in merged if str(tr.stats.channel).endswith("Z")]
    if not z_traces:
        return jsonify({"min": None, "max": None})

    # Reference second grid for the hour
    t_start = min(tr.stats.starttime for tr in z_traces)
    t_end   = max(tr.stats.endtime   for tr in z_traces)
    base_sec = int(floor(t_start.timestamp))                      # anchor
    n_secs   = max(1, int(ceil(t_end.timestamp) - base_sec))      # ~3600

    # Per-station accumulators: second -> sum(x^2) and count
    sumsqs = defaultdict(lambda: np.zeros(n_secs, dtype=np.float64))
    counts = defaultdict(lambda: np.zeros(n_secs, dtype=np.int64))
    coords = {}  # station -> (lat, lon) (optional, not used in result)

    # Vectorized binning per trace
    for tr in z_traces:
        sid = _station_id(tr)
        coords.setdefault(sid, _hardcoded_latlon_for_trace(tr))
        fs = float(getattr(tr.stats, "sampling_rate", 0.0) or 0.0)
        if fs <= 0:
            continue
        data = np.asarray(tr.data, dtype=np.float64)
        if data.size == 0:
            continue

        # Offset seconds from base
        start_ts = tr.stats.starttime.timestamp
        # For each sample, compute which integer-second bucket it belongs to
        idx = np.floor((start_ts - base_sec) + np.arange(data.size) / fs).astype(np.int64)

        # Keep only indices within [0, n_secs)
        m = (idx >= 0) & (idx < n_secs)
        if not np.any(m):
            continue
        idx = idx[m]
        seg = data[m]
        seg2 = seg * seg

        # Accumulate sum of squares and counts into per-second bins
        sumsqs[sid] += np.bincount(idx, weights=seg2, minlength=n_secs)
        counts[sid] += np.bincount(idx, minlength=n_secs)

    # Compute RMS per second for each station, then global min/max
    best_min = None  # (rms, sid, sec_idx)
    best_max = None
    for sid in sumsqs.keys():
        c = counts[sid]
        s2 = sumsqs[sid]
        valid = c > 0
        if not np.any(valid):
            continue
        rms = np.zeros_like(s2, dtype=np.float64)
        rms[valid] = np.sqrt(s2[valid] / c[valid])

        # min (exclude zeros where no data)
        mi_idx = np.argmin(np.where(valid, rms, np.inf))
        ma_idx = np.argmax(np.where(valid, rms, -np.inf))
        mi_val = rms[mi_idx] if valid[mi_idx] else np.inf
        ma_val = rms[ma_idx] if valid[ma_idx] else -np.inf

        if best_min is None or mi_val < best_min[0]:
            best_min = (float(mi_val), sid, int(mi_idx))
        if best_max is None or ma_val > best_max[0]:
            best_max = (float(ma_val), sid, int(ma_idx))

    def pack(item):
        if not item:
            return None
        val, sid, sec_idx = item
        iso = datetime.fromtimestamp(base_sec + sec_idx, tz=AWST).isoformat()
        return {"value": val, "id": sid, "iso": iso}
=======
    return "OK"
>>>>>>> a930e3a4

@app.route("/api/status")
def api_status():
    return jsonify({f"{p.sta}": p.to_json() for p in _processors})

if __name__ == "__main__":
    app.run(debug=False)<|MERGE_RESOLUTION|>--- conflicted
+++ resolved
@@ -8,7 +8,7 @@
 
 @app.route("/")
 def home():
-<<<<<<< HEAD
+
     # If your project has a separate "home.html" keep this; otherwise swap to playback.html
     try:
         return render_template("home.html", title = "Live Seismic Map", active_page = "home")
@@ -208,9 +208,7 @@
         val, sid, sec_idx = item
         iso = datetime.fromtimestamp(base_sec + sec_idx, tz=AWST).isoformat()
         return {"value": val, "id": sid, "iso": iso}
-=======
     return "OK"
->>>>>>> a930e3a4
 
 @app.route("/api/status")
 def api_status():
